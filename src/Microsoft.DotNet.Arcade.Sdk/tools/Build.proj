<!-- All Rights Reserved. Licensed to the .NET Foundation under one or more agreements. The .NET Foundation licenses this file to you under the MIT license. See the LICENSE file in the project root for more information. -->
<Project DefaultTargets="Execute" TreatAsLocalProperty="RepoRoot">
  <!--

  Required parameters:
    RepoRoot                        Repository root.
    Projects                        List of projects to build. Semicolon separated, may include globs.

  Optional parameters:              
    Configuration                   Build configuration: "Debug", "Release", etc.

    DotNetRestoreSourcePropsPath    Overrides of ResourceSources (list of NuGet feeds to download dependencies from)
    DotNetBuildFromSource           Building the entire stack from source with no external dependencies.
    DotNetBuildOffline              Building without access to NuGet servers.
    DotNetOutputBlobFeedDir         Directory to publish Source Build assets to (packages, symbol pacakges, installers, etc.).
    DotNetPublishBlobFeedUrl        Target feed URL, or empty if not publishing to Azure blob feed.
    DotNetPublishBlobFeedKey        Azure blob feed account key.
    DotNetSymbolServerTokenMsdl     Personal access token for MSDL symbol server. Available from variable group DotNet-Symbol-Publish.
    DotNetSymbolServerTokenSymWeb   Personal access token for SymWeb symbol server. Available from variable group DotNet-Symbol-Publish.
    DotNetSymbolExpirationInDays    Symbol expiration time in days (defaults to 10 years).
    DotNetSignType                  Specifies the signing type: 'real' (default), 'test'.

    ContinuousIntegrationBuild      "true" when building on a CI server (PR build or official build)
    Restore                         "true" to restore toolset and solution
    QuietRestore                    "true" to suppress Restore output.
    Build                           "true" to build solution
    Rebuild                         "true" to rebuild solution
    Deploy                          "true" to deploy assets (e.g. VSIXes)
    Test                            "true" to run tests
    IntegrationTest                 "true" to run integration tests
    PerformanceTest                 "true" to run performance tests
    Pack                            "true" to build NuGet packages and VS insertion manifests
    Sign                            "true" to sign built binaries
    Publish                         "true" to publish artifacts (e.g. symbols)
<<<<<<< HEAD
    PushBuildAssets                 "true" to push build and asset information to the Build Asset Registry

    SuppressPackageVersionRewrite   "true" to suppress rewrite of PackageVersions.props file. Temporary switch to allow repos to migrate to the official format of the version properties.
=======
>>>>>>> e1172d9b
  -->

  <!--
    Default values. 
  -->
  <ItemGroup>
    <_ProjectToBuild Include="$(Projects)"/>
  </ItemGroup>

  <PropertyGroup>
    <_RepoRootOriginal>$(RepoRoot)</_RepoRootOriginal>
    <RepoRoot>$([System.IO.Path]::GetFullPath('$(RepoRoot)/'))</RepoRoot>

    <_RemoveProps>Projects;Restore;QuietRestore;Build;Rebuild;Deploy;Test;IntegrationTest;PerformanceTest;Pack;Sign;Publish</_RemoveProps>
  </PropertyGroup>

  <Import Project="BuildTasks.props"/>
  <Import Project="RepoLayout.props"/>

  <PropertyGroup>
    <_PublishToBlobStorage>false</_PublishToBlobStorage>
<<<<<<< HEAD
    <_PublishToBlobStorage Condition="$(PB_PublishType.Contains('blob'))">true</_PublishToBlobStorage>
    
=======
    <_PublishToBlobStorage Condition="'$(DotNetPublishBlobFeedUrl)' != ''">true</_PublishToBlobStorage>

>>>>>>> e1172d9b
    <_DotNetOutputBlobFeedDir>$(DotNetOutputBlobFeedDir)</_DotNetOutputBlobFeedDir>
    <_DotNetOutputBlobFeedDir Condition="'$(_DotNetOutputBlobFeedDir)' != '' and !HasTrailingSlash('$(_DotNetOutputBlobFeedDir)')">$(_DotNetOutputBlobFeedDir)\</_DotNetOutputBlobFeedDir>
  </PropertyGroup>

  <Target Name="Execute">
    <Error Text="Property 'Projects' must be specified" Condition="'$(Projects)' == ''"/>
    <Error Text="Property 'RepoRoot' must be specified" Condition="'$(_RepoRootOriginal)' == ''"/>
    <Error Text="File 'global.json' must exist in directory specified by RepoRoot: '$(_RepoRootOriginal)'" Condition="'$(_RepoRootOriginal)' != '' and !Exists('$(RepoRoot)global.json')"/>

    <PropertyGroup>
      <_MSBuildCmd Condition="'$(MSBuildRuntimeType)' != 'Core'">"$(MSBuildBinPath)\MSBuild.exe" /nodeReuse:false</_MSBuildCmd>
      <_MSBuildCmd Condition="'$(MSBuildRuntimeType)' == 'Core'">"$(DotNetTool)" msbuild</_MSBuildCmd>
    </PropertyGroup>

    <PropertyGroup>
      <_QuietRestore>false</_QuietRestore>
      <_QuietRestore Condition="'$(ContinuousIntegrationBuild)' != 'true' and '$(QuietRestore)' == 'true'">true</_QuietRestore>

      <!--
        Do not restore toolset tools when building from source.
        The tools are not needed and not all of them are actually available.
      -->
      <_RestoreTools>false</_RestoreTools>
      <_RestoreTools Condition="'$(Restore)' == 'true' and '$(DotNetBuildFromSource)' != 'true'">true</_RestoreTools>
    </PropertyGroup>

    <ItemGroup>
      <_SolutionBuildTargets Include="Rebuild" Condition="'$(Rebuild)' == 'true'" />
      <_SolutionBuildTargets Include="Build" Condition="'$(Build)' == 'true' and '$(Rebuild)' != 'true'" />
      <!-- Deploy target is set up to chain after Build so that F5 in VS works. -->
      <_SolutionBuildTargets Include="Test" Condition="'$(Test)' == 'true'" />
      <!-- Pack before running integration and performance tests so that these tests can test packages produced by the repo. -->
      <_SolutionBuildTargets Include="Pack" Condition="'$(Pack)' == 'true'" />
      <_SolutionBuildTargets Include="IntegrationTest" Condition="'$(IntegrationTest)' == 'true'" />
      <_SolutionBuildTargets Include="PerformanceTest" Condition="'$(PerformanceTest)' == 'true'" />
    </ItemGroup>

    <ItemGroup>
      <_CommonProps Include="Configuration=$(Configuration)"/>
      <_CommonProps Include="ContinuousIntegrationBuild=$(ContinuousIntegrationBuild)"/>
      <_CommonProps Include="RepoRoot=$(RepoRoot)"/>
      <_CommonProps Include="VersionsPropsPath=$(VersionsPropsPath)"/>
      <!-- 
        When building from source we suppress restore for projects that set ExcludeFromSourceBuild=true.
        NuGet Restore task reports a warning for such projects, which we suppress here.
      -->
      <_CommonProps Include="DisableWarnForInvalidRestoreProjects=true" Condition="'$(DotNetBuildFromSource)' == 'true'"/>
    </ItemGroup>

    <ItemGroup Condition="$(_RestoreTools)">
      <_RestoreToolsProps Include="@(_CommonProps)"/>
      <_RestoreToolsProps Include="BaseIntermediateOutputPath=$(ArtifactsToolsetDir)Common"/>
      <_RestoreToolsProps Include="ExcludeRestorePackageImports=true"/>
      <_RestoreToolsProps Include="PublishingToBlobStorage=$(_PublishToBlobStorage)"/>
    </ItemGroup>

    <ItemGroup>
      <_PublishProps Include="@(_CommonProps)"/>
      <_PublishProps Include="AzureFeedUrl=$(DotNetPublishBlobFeedUrl)" Condition="$(_PublishToBlobStorage)" />
      <_PublishProps Include="AzureAccountKey=$(DotNetPublishBlobFeedKey)" Condition="$(_PublishToBlobStorage)" />
      <_PublishProps Include="DotNetOutputBlobFeedDir=$(_DotNetOutputBlobFeedDir)" Condition="'$(_DotNetOutputBlobFeedDir)' != ''" />
    </ItemGroup>

    <ItemGroup>
      <_SolutionBuildProps Include="@(_CommonProps)"/>
      <_SolutionBuildProps Include="__DeployProjectOutput=$(Deploy)" Condition="'$(Deploy)' != ''"/>
    </ItemGroup>

    
    <ItemGroup>
      <_PushProps Include="@(_CommonProps)"/>
      <_PushProps Include="ManifestZipFilePath=$(ManifestZipFilePath)"/>
      <_PushProps Include="BuildAssetRegistryToken=$(BuildAssetRegistryToken)"/>
      <_PushProps Include="MaestroApiEndpoint=$(MaestroApiEndpoint)"/>
    </ItemGroup>
    
    <ItemGroup>
      <_SolutionBuildPropsArgs Include="@(_SolutionBuildProps->'/p:%(Identity)')" />
      <_RestoreToolsPropArgs Include="@(_RestoreToolsProps->'/p:%(Identity)')" />
    </ItemGroup>

    <PropertyGroup>
      <_SolutionBuildPropsCmdLine>@(_SolutionBuildPropsArgs, ' ')</_SolutionBuildPropsCmdLine>
      <_RestoreToolsPropsCmdLine>@(_RestoreToolsPropArgs, ' ')</_RestoreToolsPropsCmdLine>
    </PropertyGroup>

    <!--
      Workaround for https://github.com/NuGet/Home/issues/4695.
      We launch a new msbuild process to restore.
    -->
    <Message Text="Restoring packages ..." Importance="high" Condition="'$(Restore)' == 'true' and '$(_QuietRestore)' == 'true'" />

    <MakeDir Directories="$(ArtifactsLogDir)" Condition="'$(Restore)' == 'true' and '$(_QuietRestore)' == 'true'" />

    <Exec Command='$(_MSBuildCmd) "$(MSBuildProjectDirectory)\Tools.proj" /bl:"$(ArtifactsLogDir)RestoreRepoTools.binlog" /nologo /m /v:quiet /t:Restore $(_RestoreToolsPropsCmdLine)'
          Condition="'$(_RestoreTools)' == 'true' and '$(_QuietRestore)' == 'true'" StandardOutputImportance="normal" />

    <Exec Command='$(_MSBuildCmd) "@(_ProjectToBuild)" /bl:"$(ArtifactsLogDir)Restore.binlog" /nologo /m /v:quiet /t:Restore $(_SolutionBuildPropsCmdLine) /p:__BuildPhase=SolutionRestore'
          Condition="'$(Restore)' == 'true' and '$(_QuietRestore)' == 'true'" StandardOutputImportance="normal" />

    <!--
      Restore built-in tools.
    -->
    <MSBuild Projects="Tools.proj"
             Targets="Restore"
             Properties="@(_RestoreToolsProps)" 
             Condition="'$(_RestoreTools)' == 'true' and '$(_QuietRestore)' != 'true'"/>

    <!--
      Run solution restore separately from the other targets, in a different build phase.
      Since restore brings in new .props and .targets files we need to rerun evaluation.
      
      Note: msbuild caches the metaproject for the solution (see https://github.com/Microsoft/msbuild/issues/1695)
      We invalidate the cache by changing the value of __BuildPhase property.
    -->
    <MSBuild Projects="@(_ProjectToBuild)"
             Properties="@(_SolutionBuildProps);__BuildPhase=SolutionRestore"
             RemoveProperties="$(_RemoveProps)"
             Targets="Restore"
             BuildInParallel="true"
             Condition="'$(Restore)' == 'true' and '$(_QuietRestore)' != 'true'"/>

    <!--
      Build solution.
    -->
    <MSBuild Projects="@(_ProjectToBuild)"
             Properties="@(_SolutionBuildProps);__BuildPhase=SolutionBuild"
             RemoveProperties="$(_RemoveProps)"
             Targets="@(_SolutionBuildTargets)"
             BuildInParallel="true"
             Condition="'@(_SolutionBuildTargets)' != ''" />

    <MSBuild Projects="AfterSolutionBuild.proj"
             Properties="@(_CommonProps)"
             Targets="@(_SolutionBuildTargets)" />

    <!--
      Sign artifacts.
    -->
    <MSBuild Projects="Sign.proj"
             Properties="@(_CommonProps);ConfigFilePath=$(SignToolDataPath)"
             Targets="Sign"
             Condition="'$(Sign)' == 'true'"/>

    <MSBuild Projects="AfterSigning.proj"
             Properties="@(_CommonProps)"
             Targets="@(_SolutionBuildTargets)" />

    <MSBuild Projects="Publish.proj"
             Properties="@(_PublishProps)"
             Targets="Publish"
             Condition="'$(Publish)' == 'true'"/>
             
    <MSBuild Projects="PushBuildAssets.proj"
             Properties="@(_PushProps)"
             Targets="PushBuildAssets"
             Condition="'$(PushBuildAssets)' == 'true'" />
  </Target>
</Project><|MERGE_RESOLUTION|>--- conflicted
+++ resolved
@@ -32,12 +32,9 @@
     Pack                            "true" to build NuGet packages and VS insertion manifests
     Sign                            "true" to sign built binaries
     Publish                         "true" to publish artifacts (e.g. symbols)
-<<<<<<< HEAD
     PushBuildAssets                 "true" to push build and asset information to the Build Asset Registry
 
     SuppressPackageVersionRewrite   "true" to suppress rewrite of PackageVersions.props file. Temporary switch to allow repos to migrate to the official format of the version properties.
-=======
->>>>>>> e1172d9b
   -->
 
   <!--
@@ -59,13 +56,8 @@
 
   <PropertyGroup>
     <_PublishToBlobStorage>false</_PublishToBlobStorage>
-<<<<<<< HEAD
-    <_PublishToBlobStorage Condition="$(PB_PublishType.Contains('blob'))">true</_PublishToBlobStorage>
-    
-=======
     <_PublishToBlobStorage Condition="'$(DotNetPublishBlobFeedUrl)' != ''">true</_PublishToBlobStorage>
 
->>>>>>> e1172d9b
     <_DotNetOutputBlobFeedDir>$(DotNetOutputBlobFeedDir)</_DotNetOutputBlobFeedDir>
     <_DotNetOutputBlobFeedDir Condition="'$(_DotNetOutputBlobFeedDir)' != '' and !HasTrailingSlash('$(_DotNetOutputBlobFeedDir)')">$(_DotNetOutputBlobFeedDir)\</_DotNetOutputBlobFeedDir>
   </PropertyGroup>
